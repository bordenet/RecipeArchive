--- conflicted
+++ resolved
@@ -329,10 +329,7 @@
 
 async function sendToAWSBackend(recipeData) {
     try {
-<<<<<<< HEAD
         // Check if CONFIG is available
-        if (typeof CONFIG === "undefined") {
-=======
         if (typeof CONFIG === "undefined") {
             return {
                 success: false,
@@ -365,7 +362,6 @@
                 hasIdToken: !!auth.idToken
             });
         } catch {
->>>>>>> 21fa584b
             return {
                 success: false,
                 error: "Invalid authentication data. Please sign in again."
