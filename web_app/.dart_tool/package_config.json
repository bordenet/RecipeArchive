--- conflicted
+++ resolved
@@ -14,57 +14,6 @@
       "languageVersion": "3.1"
     },
     {
-<<<<<<< HEAD
-      "name": "build",
-      "rootUri": "file:///Users/Matt.Bordenet/.pub-cache/hosted/pub.dev/build-2.4.1",
-      "packageUri": "lib/",
-      "languageVersion": "2.19"
-    },
-    {
-      "name": "build_config",
-      "rootUri": "file:///Users/Matt.Bordenet/.pub-cache/hosted/pub.dev/build_config-1.1.2",
-      "packageUri": "lib/",
-      "languageVersion": "3.6"
-    },
-    {
-      "name": "build_daemon",
-      "rootUri": "file:///Users/Matt.Bordenet/.pub-cache/hosted/pub.dev/build_daemon-4.0.4",
-      "packageUri": "lib/",
-      "languageVersion": "3.6"
-    },
-    {
-      "name": "build_resolvers",
-      "rootUri": "file:///Users/Matt.Bordenet/.pub-cache/hosted/pub.dev/build_resolvers-2.4.2",
-      "packageUri": "lib/",
-      "languageVersion": "3.0"
-    },
-    {
-      "name": "build_runner",
-      "rootUri": "file:///Users/Matt.Bordenet/.pub-cache/hosted/pub.dev/build_runner-2.4.13",
-      "packageUri": "lib/",
-      "languageVersion": "3.5"
-    },
-    {
-      "name": "build_runner_core",
-      "rootUri": "file:///Users/Matt.Bordenet/.pub-cache/hosted/pub.dev/build_runner_core-7.3.2",
-      "packageUri": "lib/",
-      "languageVersion": "3.5"
-    },
-    {
-      "name": "built_collection",
-      "rootUri": "file:///Users/Matt.Bordenet/.pub-cache/hosted/pub.dev/built_collection-5.1.1",
-      "packageUri": "lib/",
-      "languageVersion": "2.12"
-    },
-    {
-      "name": "built_value",
-      "rootUri": "file:///Users/Matt.Bordenet/.pub-cache/hosted/pub.dev/built_value-8.11.1",
-      "packageUri": "lib/",
-      "languageVersion": "3.0"
-    },
-    {
-=======
->>>>>>> a0e01d33
       "name": "characters",
       "rootUri": "file:///Users/Matt.Bordenet/.pub-cache/hosted/pub.dev/characters-1.4.0",
       "packageUri": "lib/",
@@ -89,51 +38,18 @@
       "languageVersion": "3.1"
     },
     {
-<<<<<<< HEAD
-      "name": "dart_style",
-      "rootUri": "file:///Users/Matt.Bordenet/.pub-cache/hosted/pub.dev/dart_style-2.3.6",
-      "packageUri": "lib/",
-      "languageVersion": "3.0"
-    },
-    {
-=======
->>>>>>> a0e01d33
       "name": "fake_async",
       "rootUri": "file:///Users/Matt.Bordenet/.pub-cache/hosted/pub.dev/fake_async-1.3.3",
       "packageUri": "lib/",
       "languageVersion": "3.3"
     },
     {
-<<<<<<< HEAD
-      "name": "file",
-      "rootUri": "file:///Users/Matt.Bordenet/.pub-cache/hosted/pub.dev/file-7.0.1",
-      "packageUri": "lib/",
-      "languageVersion": "3.0"
-    },
-    {
-      "name": "fixnum",
-      "rootUri": "file:///Users/Matt.Bordenet/.pub-cache/hosted/pub.dev/fixnum-1.1.1",
-      "packageUri": "lib/",
-      "languageVersion": "3.1"
-    },
-    {
-=======
->>>>>>> a0e01d33
       "name": "flutter",
       "rootUri": "file:///opt/homebrew/share/flutter/packages/flutter",
       "packageUri": "lib/",
       "languageVersion": "3.8"
     },
     {
-<<<<<<< HEAD
-      "name": "flutter_dotenv",
-      "rootUri": "file:///Users/Matt.Bordenet/.pub-cache/hosted/pub.dev/flutter_dotenv-5.2.1",
-      "packageUri": "lib/",
-      "languageVersion": "2.12"
-    },
-    {
-=======
->>>>>>> a0e01d33
       "name": "flutter_lints",
       "rootUri": "file:///Users/Matt.Bordenet/.pub-cache/hosted/pub.dev/flutter_lints-3.0.2",
       "packageUri": "lib/",
@@ -146,81 +62,6 @@
       "languageVersion": "3.8"
     },
     {
-<<<<<<< HEAD
-      "name": "frontend_server_client",
-      "rootUri": "file:///Users/Matt.Bordenet/.pub-cache/hosted/pub.dev/frontend_server_client-4.0.0",
-      "packageUri": "lib/",
-      "languageVersion": "3.0"
-    },
-    {
-      "name": "glob",
-      "rootUri": "file:///Users/Matt.Bordenet/.pub-cache/hosted/pub.dev/glob-2.1.3",
-      "packageUri": "lib/",
-      "languageVersion": "3.3"
-    },
-    {
-      "name": "graphs",
-      "rootUri": "file:///Users/Matt.Bordenet/.pub-cache/hosted/pub.dev/graphs-2.3.2",
-      "packageUri": "lib/",
-      "languageVersion": "3.4"
-    },
-    {
-      "name": "hive",
-      "rootUri": "file:///Users/Matt.Bordenet/.pub-cache/hosted/pub.dev/hive-2.2.3",
-      "packageUri": "lib/",
-      "languageVersion": "2.12"
-    },
-    {
-      "name": "hive_generator",
-      "rootUri": "file:///Users/Matt.Bordenet/.pub-cache/hosted/pub.dev/hive_generator-2.0.1",
-      "packageUri": "lib/",
-      "languageVersion": "2.12"
-    },
-    {
-      "name": "http_multi_server",
-      "rootUri": "file:///Users/Matt.Bordenet/.pub-cache/hosted/pub.dev/http_multi_server-3.2.2",
-      "packageUri": "lib/",
-      "languageVersion": "3.2"
-    },
-    {
-      "name": "http_parser",
-      "rootUri": "file:///Users/Matt.Bordenet/.pub-cache/hosted/pub.dev/http_parser-4.1.2",
-      "packageUri": "lib/",
-      "languageVersion": "3.4"
-    },
-    {
-      "name": "intl",
-      "rootUri": "file:///Users/Matt.Bordenet/.pub-cache/hosted/pub.dev/intl-0.19.0",
-      "packageUri": "lib/",
-      "languageVersion": "3.0"
-    },
-    {
-      "name": "io",
-      "rootUri": "file:///Users/Matt.Bordenet/.pub-cache/hosted/pub.dev/io-1.0.5",
-      "packageUri": "lib/",
-      "languageVersion": "3.4"
-    },
-    {
-      "name": "js",
-      "rootUri": "file:///Users/Matt.Bordenet/.pub-cache/hosted/pub.dev/js-0.7.2",
-      "packageUri": "lib/",
-      "languageVersion": "3.7"
-    },
-    {
-      "name": "json_annotation",
-      "rootUri": "file:///Users/Matt.Bordenet/.pub-cache/hosted/pub.dev/json_annotation-4.9.0",
-      "packageUri": "lib/",
-      "languageVersion": "3.0"
-    },
-    {
-      "name": "json_serializable",
-      "rootUri": "file:///Users/Matt.Bordenet/.pub-cache/hosted/pub.dev/json_serializable-6.8.0",
-      "packageUri": "lib/",
-      "languageVersion": "3.0"
-    },
-    {
-=======
->>>>>>> a0e01d33
       "name": "leak_tracker",
       "rootUri": "file:///Users/Matt.Bordenet/.pub-cache/hosted/pub.dev/leak_tracker-11.0.1",
       "packageUri": "lib/",
@@ -263,60 +104,12 @@
       "languageVersion": "2.12"
     },
     {
-<<<<<<< HEAD
-      "name": "mime",
-      "rootUri": "file:///Users/Matt.Bordenet/.pub-cache/hosted/pub.dev/mime-2.0.0",
-      "packageUri": "lib/",
-      "languageVersion": "3.2"
-    },
-    {
-      "name": "package_config",
-      "rootUri": "file:///Users/Matt.Bordenet/.pub-cache/hosted/pub.dev/package_config-2.2.0",
-      "packageUri": "lib/",
-      "languageVersion": "3.4"
-    },
-    {
-=======
->>>>>>> a0e01d33
       "name": "path",
       "rootUri": "file:///Users/Matt.Bordenet/.pub-cache/hosted/pub.dev/path-1.9.1",
       "packageUri": "lib/",
       "languageVersion": "3.4"
     },
     {
-<<<<<<< HEAD
-      "name": "pool",
-      "rootUri": "file:///Users/Matt.Bordenet/.pub-cache/hosted/pub.dev/pool-1.5.1",
-      "packageUri": "lib/",
-      "languageVersion": "2.12"
-    },
-    {
-      "name": "pub_semver",
-      "rootUri": "file:///Users/Matt.Bordenet/.pub-cache/hosted/pub.dev/pub_semver-2.2.0",
-      "packageUri": "lib/",
-      "languageVersion": "3.4"
-    },
-    {
-      "name": "pubspec_parse",
-      "rootUri": "file:///Users/Matt.Bordenet/.pub-cache/hosted/pub.dev/pubspec_parse-1.5.0",
-      "packageUri": "lib/",
-      "languageVersion": "3.6"
-    },
-    {
-      "name": "shelf",
-      "rootUri": "file:///Users/Matt.Bordenet/.pub-cache/hosted/pub.dev/shelf-1.4.2",
-      "packageUri": "lib/",
-      "languageVersion": "3.4"
-    },
-    {
-      "name": "shelf_web_socket",
-      "rootUri": "file:///Users/Matt.Bordenet/.pub-cache/hosted/pub.dev/shelf_web_socket-2.0.1",
-      "packageUri": "lib/",
-      "languageVersion": "3.3"
-    },
-    {
-=======
->>>>>>> a0e01d33
       "name": "sky_engine",
       "rootUri": "file:///opt/homebrew/share/flutter/bin/cache/pkg/sky_engine",
       "packageUri": "lib/",
@@ -329,15 +122,6 @@
       "languageVersion": "3.1"
     },
     {
-<<<<<<< HEAD
-      "name": "sprintf",
-      "rootUri": "file:///Users/Matt.Bordenet/.pub-cache/hosted/pub.dev/sprintf-7.0.0",
-      "packageUri": "lib/",
-      "languageVersion": "2.12"
-    },
-    {
-=======
->>>>>>> a0e01d33
       "name": "stack_trace",
       "rootUri": "file:///Users/Matt.Bordenet/.pub-cache/hosted/pub.dev/stack_trace-1.12.1",
       "packageUri": "lib/",
@@ -368,27 +152,6 @@
       "languageVersion": "3.5"
     },
     {
-<<<<<<< HEAD
-      "name": "timing",
-      "rootUri": "file:///Users/Matt.Bordenet/.pub-cache/hosted/pub.dev/timing-1.0.2",
-      "packageUri": "lib/",
-      "languageVersion": "3.4"
-    },
-    {
-      "name": "typed_data",
-      "rootUri": "file:///Users/Matt.Bordenet/.pub-cache/hosted/pub.dev/typed_data-1.4.0",
-      "packageUri": "lib/",
-      "languageVersion": "3.5"
-    },
-    {
-      "name": "uuid",
-      "rootUri": "file:///Users/Matt.Bordenet/.pub-cache/hosted/pub.dev/uuid-4.5.1",
-      "packageUri": "lib/",
-      "languageVersion": "3.0"
-    },
-    {
-=======
->>>>>>> a0e01d33
       "name": "vector_math",
       "rootUri": "file:///Users/Matt.Bordenet/.pub-cache/hosted/pub.dev/vector_math-2.2.0",
       "packageUri": "lib/",
@@ -401,39 +164,6 @@
       "languageVersion": "3.5"
     },
     {
-<<<<<<< HEAD
-      "name": "watcher",
-      "rootUri": "file:///Users/Matt.Bordenet/.pub-cache/hosted/pub.dev/watcher-1.1.3",
-      "packageUri": "lib/",
-      "languageVersion": "3.1"
-    },
-    {
-      "name": "web",
-      "rootUri": "file:///Users/Matt.Bordenet/.pub-cache/hosted/pub.dev/web-1.1.1",
-      "packageUri": "lib/",
-      "languageVersion": "3.4"
-    },
-    {
-      "name": "web_socket",
-      "rootUri": "file:///Users/Matt.Bordenet/.pub-cache/hosted/pub.dev/web_socket-1.0.1",
-      "packageUri": "lib/",
-      "languageVersion": "3.4"
-    },
-    {
-      "name": "web_socket_channel",
-      "rootUri": "file:///Users/Matt.Bordenet/.pub-cache/hosted/pub.dev/web_socket_channel-3.0.3",
-      "packageUri": "lib/",
-      "languageVersion": "3.3"
-    },
-    {
-      "name": "yaml",
-      "rootUri": "file:///Users/Matt.Bordenet/.pub-cache/hosted/pub.dev/yaml-3.1.3",
-      "packageUri": "lib/",
-      "languageVersion": "3.4"
-    },
-    {
-=======
->>>>>>> a0e01d33
       "name": "recipe_archive_web",
       "rootUri": "../",
       "packageUri": "lib/",
