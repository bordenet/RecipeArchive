--- conflicted
+++ resolved
@@ -8,83 +8,11 @@
       "version": "1.0.0+1",
       "dependencies": [
         "cupertino_icons",
-<<<<<<< HEAD
-        "flutter",
-        "flutter_dotenv",
-        "intl",
-        "uuid"
-=======
         "flutter"
->>>>>>> a0e01d33
       ],
       "devDependencies": [
         "flutter_lints",
         "flutter_test"
-      ]
-    },
-    {
-      "name": "flutter_lints",
-      "version": "3.0.2",
-      "dependencies": [
-        "lints"
-      ]
-    },
-    {
-      "name": "json_serializable",
-      "version": "6.8.0",
-      "dependencies": [
-        "analyzer",
-        "async",
-        "build",
-        "build_config",
-        "collection",
-        "json_annotation",
-        "meta",
-        "path",
-        "pub_semver",
-        "pubspec_parse",
-        "source_gen",
-        "source_helper"
-      ]
-    },
-    {
-      "name": "build_runner",
-      "version": "2.4.13",
-      "dependencies": [
-        "analyzer",
-        "args",
-        "async",
-        "build",
-        "build_config",
-        "build_daemon",
-        "build_resolvers",
-        "build_runner_core",
-        "code_builder",
-        "collection",
-        "crypto",
-        "dart_style",
-        "frontend_server_client",
-        "glob",
-        "graphs",
-        "http_multi_server",
-        "io",
-        "js",
-        "logging",
-        "meta",
-        "mime",
-        "package_config",
-        "path",
-        "pool",
-        "pub_semver",
-        "pubspec_parse",
-        "shelf",
-        "shelf_web_socket",
-        "stack_trace",
-        "stream_transform",
-        "timing",
-        "watcher",
-        "web_socket_channel",
-        "yaml"
       ]
     },
     {
@@ -113,35 +41,6 @@
       ]
     },
     {
-<<<<<<< HEAD
-      "name": "uuid",
-      "version": "4.5.1",
-      "dependencies": [
-        "crypto",
-        "fixnum",
-        "meta",
-        "sprintf"
-      ]
-    },
-    {
-      "name": "intl",
-      "version": "0.19.0",
-      "dependencies": [
-        "clock",
-        "meta",
-        "path"
-      ]
-    },
-    {
-      "name": "flutter_dotenv",
-      "version": "5.2.1",
-      "dependencies": [
-        "flutter"
-      ]
-    },
-    {
-=======
->>>>>>> a0e01d33
       "name": "cupertino_icons",
       "version": "1.0.8",
       "dependencies": []
@@ -159,32 +58,6 @@
       ]
     },
     {
-<<<<<<< HEAD
-      "name": "source_helper",
-      "version": "1.3.5",
-      "dependencies": [
-        "analyzer",
-        "collection",
-        "source_gen"
-      ]
-    },
-    {
-      "name": "analyzer",
-      "version": "6.4.1",
-      "dependencies": [
-        "_fe_analyzer_shared",
-        "collection",
-        "convert",
-        "crypto",
-        "glob",
-        "meta",
-        "package_config",
-        "path",
-        "pub_semver",
-        "source_span",
-        "watcher",
-        "yaml"
-=======
       "name": "lints",
       "version": "3.0.0",
       "dependencies": []
@@ -194,62 +67,14 @@
       "version": "2.1.4",
       "dependencies": [
         "async"
->>>>>>> a0e01d33
-      ]
-    },
-    {
-      "name": "hive",
-      "version": "2.2.3",
-      "dependencies": [
-        "crypto",
-        "meta"
-      ]
-    },
-    {
-<<<<<<< HEAD
-      "name": "source_gen",
-      "version": "1.5.0",
-      "dependencies": [
-        "analyzer",
-        "async",
-        "build",
-        "dart_style",
-        "glob",
-        "path",
-        "source_span",
-        "yaml"
-      ]
-    },
-    {
-      "name": "build",
-      "version": "2.4.1",
-      "dependencies": [
-        "analyzer",
-        "async",
-        "convert",
-        "crypto",
-        "glob",
-        "logging",
-        "meta",
-        "package_config",
-        "path"
-      ]
-    },
-    {
-      "name": "pubspec_parse",
-      "version": "1.5.0",
-      "dependencies": [
-        "checked_yaml",
-        "collection",
-        "json_annotation",
-        "pub_semver",
-        "yaml"
-      ]
-    },
-    {
-      "name": "pub_semver",
-      "version": "2.2.0",
-=======
+      ]
+    },
+    {
+      "name": "meta",
+      "version": "1.16.0",
+      "dependencies": []
+    },
+    {
       "name": "collection",
       "version": "1.19.1",
       "dependencies": []
@@ -257,17 +82,15 @@
     {
       "name": "leak_tracker_flutter_testing",
       "version": "3.0.10",
->>>>>>> a0e01d33
-      "dependencies": [
-        "collection"
-      ]
-    },
-    {
-<<<<<<< HEAD
-      "name": "path",
-      "version": "1.9.1",
-      "dependencies": []
-=======
+      "dependencies": [
+        "flutter",
+        "leak_tracker",
+        "leak_tracker_testing",
+        "matcher",
+        "meta"
+      ]
+    },
+    {
       "name": "vector_math",
       "version": "2.2.0",
       "dependencies": []
@@ -278,64 +101,13 @@
       "dependencies": [
         "path"
       ]
->>>>>>> a0e01d33
-    },
-    {
-      "name": "meta",
-      "version": "1.16.0",
-      "dependencies": []
-    },
-    {
-<<<<<<< HEAD
-      "name": "json_annotation",
-      "version": "4.9.0",
-      "dependencies": [
-        "meta"
-      ]
-    },
-    {
-      "name": "collection",
-      "version": "1.19.1",
-      "dependencies": []
-    },
-    {
-      "name": "build_config",
+    },
+    {
+      "name": "clock",
       "version": "1.1.2",
-      "dependencies": [
-        "checked_yaml",
-        "json_annotation",
-        "path",
-        "pubspec_parse",
-        "yaml"
-      ]
-    },
-    {
-      "name": "async",
-      "version": "2.13.0",
-      "dependencies": [
-        "collection",
-        "meta"
-      ]
-    },
-    {
-      "name": "yaml",
-      "version": "3.1.3",
-      "dependencies": [
-        "collection",
-        "source_span",
-        "string_scanner"
-      ]
-    },
-    {
-      "name": "web_socket_channel",
-      "version": "3.0.3",
-      "dependencies": [
-        "async",
-        "crypto",
-        "stream_channel",
-        "web",
-        "web_socket"
-=======
+      "dependencies": []
+    },
+    {
       "name": "fake_async",
       "version": "1.3.3",
       "dependencies": [
@@ -397,444 +169,7 @@
       "dependencies": [
         "collection",
         "meta"
->>>>>>> a0e01d33
-      ]
-    },
-    {
-      "name": "watcher",
-      "version": "1.1.3",
-      "dependencies": [
-        "async",
-        "path"
-      ]
-    },
-    {
-<<<<<<< HEAD
-      "name": "timing",
-      "version": "1.0.2",
-      "dependencies": [
-        "json_annotation"
-      ]
-    },
-    {
-      "name": "stream_transform",
-      "version": "2.1.1",
-      "dependencies": []
-    },
-    {
-      "name": "stack_trace",
-      "version": "1.12.1",
-      "dependencies": [
-        "path"
-      ]
-    },
-    {
-      "name": "shelf_web_socket",
-      "version": "2.0.1",
-      "dependencies": [
-        "shelf",
-        "stream_channel",
-        "web_socket_channel"
-      ]
-    },
-    {
-      "name": "shelf",
-      "version": "1.4.2",
-=======
-      "name": "leak_tracker",
-      "version": "11.0.1",
->>>>>>> a0e01d33
-      "dependencies": [
-        "async",
-        "collection",
-<<<<<<< HEAD
-        "http_parser",
-        "path",
-        "stack_trace",
-        "stream_channel"
-      ]
-    },
-    {
-      "name": "pool",
-      "version": "1.5.1",
-      "dependencies": [
-        "async",
-        "stack_trace"
-      ]
-    },
-    {
-      "name": "package_config",
-      "version": "2.2.0",
-      "dependencies": [
-        "path"
-      ]
-    },
-    {
-      "name": "mime",
-      "version": "2.0.0",
-      "dependencies": []
-    },
-    {
-      "name": "logging",
-      "version": "1.3.0",
-      "dependencies": []
-    },
-    {
-      "name": "js",
-      "version": "0.7.2",
-      "dependencies": []
-    },
-    {
-      "name": "io",
-      "version": "1.0.5",
-      "dependencies": [
-        "meta",
-        "path",
-        "string_scanner"
-      ]
-    },
-    {
-      "name": "http_multi_server",
-      "version": "3.2.2",
-      "dependencies": [
-        "async"
-      ]
-    },
-    {
-      "name": "graphs",
-      "version": "2.3.2",
-      "dependencies": [
-        "collection"
-      ]
-    },
-    {
-      "name": "glob",
-      "version": "2.1.3",
-      "dependencies": [
-        "async",
-        "collection",
-        "file",
-        "path",
-        "string_scanner"
-      ]
-    },
-    {
-      "name": "frontend_server_client",
-      "version": "4.0.0",
-      "dependencies": [
-        "async",
-        "path"
-      ]
-    },
-    {
-      "name": "dart_style",
-      "version": "2.3.6",
-      "dependencies": [
-        "analyzer",
-        "args",
-        "collection",
-        "path",
-        "pub_semver",
-=======
-        "meta",
-        "path",
-        "vm_service"
-      ]
-    },
-    {
-      "name": "term_glyph",
-      "version": "1.2.2",
-      "dependencies": []
-    },
-    {
-      "name": "string_scanner",
-      "version": "1.4.1",
-      "dependencies": [
->>>>>>> a0e01d33
-        "source_span"
-      ]
-    },
-    {
-<<<<<<< HEAD
-      "name": "crypto",
-      "version": "3.0.6",
-      "dependencies": [
-        "typed_data"
-      ]
-    },
-    {
-      "name": "code_builder",
-      "version": "4.10.1",
-      "dependencies": [
-        "built_collection",
-        "built_value",
-        "collection",
-        "matcher",
-        "meta"
-      ]
-    },
-    {
-      "name": "build_runner_core",
-      "version": "7.3.2",
-      "dependencies": [
-        "async",
-        "build",
-        "build_config",
-        "build_resolvers",
-        "collection",
-        "convert",
-        "crypto",
-        "glob",
-        "graphs",
-        "json_annotation",
-        "logging",
-        "meta",
-        "package_config",
-        "path",
-        "pool",
-        "timing",
-        "watcher",
-        "yaml"
-      ]
-    },
-    {
-      "name": "build_resolvers",
-      "version": "2.4.2",
-      "dependencies": [
-        "analyzer",
-        "async",
-        "build",
-        "collection",
-        "convert",
-        "crypto",
-        "graphs",
-        "logging",
-        "package_config",
-        "path",
-        "pool",
-        "pub_semver",
-        "stream_transform",
-        "yaml"
-      ]
-    },
-    {
-      "name": "build_daemon",
-      "version": "4.0.4",
-      "dependencies": [
-        "built_collection",
-        "built_value",
-        "crypto",
-        "http_multi_server",
-        "logging",
-        "path",
-        "pool",
-        "shelf",
-        "shelf_web_socket",
-        "stream_transform",
-        "watcher",
-        "web_socket_channel"
-      ]
-    },
-    {
-      "name": "args",
-      "version": "2.7.0",
-      "dependencies": []
-    },
-    {
-      "name": "lints",
-      "version": "3.0.0",
-      "dependencies": []
-    },
-    {
-      "name": "stream_channel",
-      "version": "2.1.4",
-      "dependencies": [
-        "async"
-      ]
-    },
-    {
-      "name": "leak_tracker_flutter_testing",
-      "version": "3.0.10",
-      "dependencies": [
-        "flutter",
-        "leak_tracker",
-        "leak_tracker_testing",
-        "matcher",
-        "meta"
-      ]
-    },
-    {
-      "name": "vector_math",
-      "version": "2.2.0",
-      "dependencies": []
-    },
-    {
-      "name": "clock",
-      "version": "1.1.2",
-      "dependencies": []
-    },
-    {
-      "name": "fake_async",
-      "version": "1.3.3",
-      "dependencies": [
-        "clock",
-        "collection"
-      ]
-    },
-    {
-      "name": "matcher",
-      "version": "0.12.17",
-      "dependencies": [
-        "async",
-        "meta",
-        "stack_trace",
-        "term_glyph",
-        "test_api"
-      ]
-    },
-    {
-      "name": "test_api",
-      "version": "0.7.6",
-      "dependencies": [
-        "async",
-        "boolean_selector",
-        "collection",
-        "meta",
-        "source_span",
-        "stack_trace",
-        "stream_channel",
-        "string_scanner",
-        "term_glyph"
-      ]
-    },
-    {
-      "name": "fixnum",
-      "version": "1.1.1",
-      "dependencies": []
-    },
-    {
-      "name": "sprintf",
-      "version": "7.0.0",
-      "dependencies": []
-    },
-    {
-      "name": "sky_engine",
-      "version": "0.0.0",
-      "dependencies": []
-    },
-    {
-      "name": "material_color_utilities",
-      "version": "0.11.1",
-      "dependencies": [
-        "collection"
-      ]
-    },
-    {
-      "name": "characters",
-      "version": "1.4.0",
-      "dependencies": []
-    },
-    {
-=======
->>>>>>> a0e01d33
-      "name": "source_span",
-      "version": "1.10.1",
-      "dependencies": [
-        "collection",
-        "path",
-        "term_glyph"
-      ]
-    },
-    {
-<<<<<<< HEAD
-      "name": "convert",
-      "version": "3.1.2",
-      "dependencies": [
-        "typed_data"
-      ]
-    },
-    {
-      "name": "_fe_analyzer_shared",
-      "version": "67.0.0",
-      "dependencies": [
-        "meta"
-      ]
-    },
-    {
-      "name": "checked_yaml",
-      "version": "2.0.4",
-      "dependencies": [
-        "json_annotation",
-        "source_span",
-        "yaml"
-      ]
-    },
-    {
-      "name": "string_scanner",
-      "version": "1.4.1",
-      "dependencies": [
-        "source_span"
-      ]
-    },
-    {
-      "name": "web_socket",
-      "version": "1.0.1",
-      "dependencies": [
-        "web"
-      ]
-    },
-    {
-      "name": "web",
-      "version": "1.1.1",
-      "dependencies": []
-    },
-    {
-      "name": "http_parser",
-      "version": "4.1.2",
-      "dependencies": [
-        "collection",
-        "source_span",
-        "string_scanner",
-        "typed_data"
-      ]
-    },
-    {
-      "name": "file",
-      "version": "7.0.1",
-      "dependencies": [
-        "meta",
-        "path"
-      ]
-    },
-    {
-      "name": "typed_data",
-      "version": "1.4.0",
-      "dependencies": [
-        "collection"
-      ]
-    },
-    {
-      "name": "built_value",
-      "version": "8.11.1",
-      "dependencies": [
-        "built_collection",
-        "collection",
-        "fixnum",
-        "meta"
-=======
-      "name": "boolean_selector",
-      "version": "2.1.2",
-      "dependencies": [
-        "source_span",
-        "string_scanner"
->>>>>>> a0e01d33
-      ]
-    },
-    {
-      "name": "built_collection",
-      "version": "5.1.1",
-      "dependencies": []
-<<<<<<< HEAD
+      ]
     },
     {
       "name": "leak_tracker_testing",
@@ -862,6 +197,22 @@
       "dependencies": []
     },
     {
+      "name": "string_scanner",
+      "version": "1.4.1",
+      "dependencies": [
+        "source_span"
+      ]
+    },
+    {
+      "name": "source_span",
+      "version": "1.10.1",
+      "dependencies": [
+        "collection",
+        "path",
+        "term_glyph"
+      ]
+    },
+    {
       "name": "boolean_selector",
       "version": "2.1.2",
       "dependencies": [
@@ -873,8 +224,6 @@
       "name": "vm_service",
       "version": "15.0.2",
       "dependencies": []
-=======
->>>>>>> a0e01d33
     }
   ],
   "configVersion": 1
