--- conflicted
+++ resolved
@@ -11,49 +11,6 @@
   Widget build(BuildContext context) {
     return MaterialApp(
       title: 'Recipe Archive',
-<<<<<<< HEAD
-      home: const HomeScreen(),
-    );
-  }
-}
-
-class HomeScreen extends StatelessWidget {
-  const HomeScreen({super.key});
-
-  @override
-  Widget build(BuildContext context) {
-    return Scaffold(
-      appBar: AppBar(
-        title: const Text('Recipe Archive'),
-        backgroundColor: Colors.green,
-      ),
-      body: const Center(
-        child: Column(
-          mainAxisAlignment: MainAxisAlignment.center,
-          children: [
-            Icon(
-              Icons.restaurant_menu,
-              size: 100,
-              color: Colors.green,
-            ),
-            SizedBox(height: 20),
-            Text(
-              'Welcome to Recipe Archive!',
-              style: TextStyle(fontSize: 24, fontWeight: FontWeight.bold),
-            ),
-            SizedBox(height: 10),
-            Text(
-              'Your Flutter/Dart app is working!',
-              style: TextStyle(fontSize: 16),
-            ),
-            SizedBox(height: 20),
-            Text(
-              '🎉 No more loading spinners!',
-              style: TextStyle(fontSize: 18, color: Colors.green),
-            ),
-          ],
-        ),
-=======
       theme: ThemeData(
         useMaterial3: true,
         colorScheme: ColorScheme.fromSeed(seedColor: Colors.green),
@@ -154,7 +111,6 @@
             ),
           );
         },
->>>>>>> a0e01d33
       ),
     );
   }
