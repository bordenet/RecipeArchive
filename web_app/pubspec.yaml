--- conflicted
+++ resolved
@@ -9,46 +9,7 @@
 dependencies:
   flutter:
     sdk: flutter
-<<<<<<< HEAD
-  
-  # UI & Material Design - BASIC ONLY FOR TESTING
   cupertino_icons: ^1.0.6
-  
-  # TEMPORARILY COMMENTED OUT FOR DEBUGGING
-  # State Management
-  # provider: ^6.1.1
-  # flutter_riverpod: ^2.4.9
-  
-  # HTTP & API
-  # http: ^1.1.2
-  # dio: ^5.4.0
-  
-  # Local Storage & Caching
-  # shared_preferences: ^2.2.2
-  # hive: ^2.2.3
-  # hive_flutter: ^1.1.0
-  
-  # Image Handling
-  # cached_network_image: ^3.3.0
-  
-  # URL Launching
-  # url_launcher: ^6.2.1
-  
-  # JSON Serialization
-  # json_annotation: ^4.8.1
-  
-  # Authentication & Security
-  # crypto: ^3.0.3
-  
-  # Environment Configuration
-  flutter_dotenv: ^5.1.0
-  
-  # Utilities
-  intl: ^0.19.0
-  uuid: ^4.2.1
-=======
-  cupertino_icons: ^1.0.6
->>>>>>> a0e01d33
 
 dev_dependencies:
   flutter_test:
